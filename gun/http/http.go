package http

import (
	"crypto/tls"
	"errors"
	"fmt"
	"io"
	"io/ioutil"
	"log"
	"net/http"
	"time"

	"golang.org/x/net/context"

	"net"

	"github.com/yandex/pandora/aggregate"
	"github.com/yandex/pandora/ammo"
)

// === Gun ===

const (
	// TODO: extract to config?
	dialTimeout = 3 // in sec
)

type HttpGun struct {
	target  string
	ssl     bool
	client  *http.Client
	results chan<- *aggregate.Sample
}

func (hg *HttpGun) BindResultsTo(results chan<- *aggregate.Sample) {
	hg.results = results
}

// Shoot to target, this method is not thread safe
func (hg *HttpGun) Shoot(ctx context.Context, a ammo.Ammo) error {

	if hg.client == nil {
		hg.Connect()
	}
	start := time.Now()
	ss := aggregate.AcquireSample(float64(start.UnixNano())/1e9, "REQUEST")
	defer func() {
		ss.RT = int(time.Since(start).Seconds() * 1e6)
		hg.results <- ss
	}()
	// now send the request to obtain a http response
	ha, ok := a.(*ammo.Http)
	if !ok {
		panic(fmt.Sprintf("Got '%T' instead of 'HttpAmmo'", a))
	}
	if ha.Tag != "" {
		ss.Tag += "|" + ha.Tag
	}
	var uri string
	if hg.ssl {
		uri = "https://" + ha.Host + ha.Uri
	} else {
		uri = "http://" + ha.Host + ha.Uri
	}
	req, err := http.NewRequest(ha.Method, uri, nil)
	if err != nil {
		log.Printf("Error making HTTP request: %s\n", err)
		ss.Err = err
		ss.NetCode = 999
		return err
	}
	for k, v := range ha.Headers {
		req.Header.Set(k, v)
	}
	req.URL.Host = hg.target
	res, err := hg.client.Do(req)
	if err != nil {
		log.Printf("Error performing a request: %s\n", err)
		ss.Err = err
		ss.NetCode = 999
		return err
	}
	defer res.Body.Close()
	_, err = io.Copy(ioutil.Discard, res.Body)
	if err != nil {
		log.Printf("Error reading response body: %s\n", err)
		ss.Err = err
		ss.NetCode = 999
		return err
	}

	// TODO: make this an optional verbose answ_log output
	//data := make([]byte, int(res.ContentLength))
	// _, err = res.Body.(io.Reader).Read(data)
	// fmt.Println(string(data))
	ss.ProtoCode = res.StatusCode
	return nil
}

func (hg *HttpGun) Close() {
	hg.client = nil
}

func (hg *HttpGun) Connect() {
	hg.Close()
	config := tls.Config{
		InsecureSkipVerify: true,
	}
	// TODO: do we want to give access to keep alive settings for guns in config?
	dialer := &net.Dialer{
		Timeout:   dialTimeout * time.Second,
		KeepAlive: 120 * time.Second,
	}
	tr := &http.Transport{
		TLSClientConfig:     &config,
		Dial:                dialer.Dial,
		TLSHandshakeTimeout: dialTimeout * time.Second,
	}
	hg.client = &http.Client{Transport: tr}
	// 	connectStart := time.Now()
	// 	config := tls.Config{
	// 		InsecureSkipVerify: true,
	// 		NextProtos:         []string{"HTTP/1.1"},
	// 	}

	// 	conn, err := tls.Dial("tcp", hg.target, &config)
	// 	if err != nil {
	// 		log.Printf("client: dial: %s\n", err)
	// 		return
	// 	}
	// 	hg.client, err = Http.NewClientConn(conn)
	// 	if err != nil {
	// 		log.Printf("client: connect: %s\n", err)
	// 		return
	// 	}
	// 	ss := aggregate.AcquireSample(float64(start.UnixNano())/1e9, "CONNECT")
	// 	ss.rt = int(time.Since(connectStart).Seconds() * 1e6)
	// 	ss.err = err
	// 	if ss.err == nil {
	// 		ss.StatusCode = 200
	// 	}
	// 	results <- ss
<<<<<<< HEAD
=======
}

func New(c *config.Gun) (gun.Gun, error) {
	params := c.Parameters
	if params == nil {
		return nil, errors.New("Parameters not specified")
	}
	target, ok := params["Target"]
	if !ok {
		return nil, errors.New("Target not specified")
	}
	g := &HttpGun{}
	switch t := target.(type) {
	case string:
		g.target = target.(string)
	default:
		return nil, fmt.Errorf("Target is of the wrong type."+
			" Expected 'string' got '%T'", t)
	}
	if ssl, ok := params["SSL"]; ok {
		if sslVal, casted := ssl.(bool); casted {
			g.ssl = sslVal
		} else {
			return nil, fmt.Errorf("SSL should be boolean type.")
		}
	}
	return g, nil
>>>>>>> e3606ac1
}<|MERGE_RESOLUTION|>--- conflicted
+++ resolved
@@ -2,7 +2,6 @@
 
 import (
 	"crypto/tls"
-	"errors"
 	"fmt"
 	"io"
 	"io/ioutil"
@@ -140,34 +139,4 @@
 	// 		ss.StatusCode = 200
 	// 	}
 	// 	results <- ss
-<<<<<<< HEAD
-=======
-}
-
-func New(c *config.Gun) (gun.Gun, error) {
-	params := c.Parameters
-	if params == nil {
-		return nil, errors.New("Parameters not specified")
-	}
-	target, ok := params["Target"]
-	if !ok {
-		return nil, errors.New("Target not specified")
-	}
-	g := &HttpGun{}
-	switch t := target.(type) {
-	case string:
-		g.target = target.(string)
-	default:
-		return nil, fmt.Errorf("Target is of the wrong type."+
-			" Expected 'string' got '%T'", t)
-	}
-	if ssl, ok := params["SSL"]; ok {
-		if sslVal, casted := ssl.(bool); casted {
-			g.ssl = sslVal
-		} else {
-			return nil, fmt.Errorf("SSL should be boolean type.")
-		}
-	}
-	return g, nil
->>>>>>> e3606ac1
 }